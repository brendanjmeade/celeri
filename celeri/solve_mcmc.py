--- conflicted
+++ resolved
@@ -72,11 +72,7 @@
     to_velocity = operators.eigen.eigen_to_velocities[mesh_idx][
         :, start_idx : start_idx + n_eigs
     ]
-<<<<<<< HEAD
-    
-=======
-
->>>>>>> e59aa6b6
+
     return eigenvectors, to_velocity
 
 
@@ -202,15 +198,9 @@
 
     coupling_field = _operator_mult(eigenvectors, coefs)
     coupling_field = _constrain_field(coupling_field, lower, upper)
-<<<<<<< HEAD
     pm.Deterministic(f"coupling_{mesh_idx}_{kind_short}", coupling_field)
-    elastic = kinematic * coupling_field
-    pm.Deterministic(f"elastic_{mesh_idx}_{kind_short}", elastic)
-=======
-    pm.Deterministic(f"coupling_{mesh}_{kind}", coupling_field)
     elastic_tde = kinematic * coupling_field
-    pm.Deterministic(f"elastic_{mesh}_{kind}", elastic_tde)
->>>>>>> e59aa6b6
+    pm.Deterministic(f"elastic_{mesh_idx}_{kind_short}", elastic_tde)
 
     station_vels = _station_vel_from_elastic_mesh(
         model,
@@ -235,12 +225,8 @@
     scaled elastic eigenmodes as deterministic variables. Also adds a 
     deterministic variable for the elastic slip rate field.
 
-<<<<<<< HEAD
-    Returns the resulting elastic velocity at the station locations.
-=======
     Returns the estimated elastic slip rates on the TDEs and the 
     velocities at the stations due to them.
->>>>>>> e59aa6b6
     """
     assert operators.eigen is not None
     assert operators.tde is not None
@@ -266,17 +252,10 @@
     )
     n_eigs = eigenvectors.shape[1]
 
-<<<<<<< HEAD
     raw = pm.Normal(f"elastic_eigen_raw_{mesh_idx}_{kind_short}", shape=n_eigs)
     param = pm.Deterministic(f"elastic_eigen_{mesh_idx}_{kind_short}", scale * raw)
-    elastic = _constrain_field(_operator_mult(eigenvectors, param), lower, upper)
-    pm.Deterministic(f"elastic_{mesh_idx}_{kind_short}", elastic)
-=======
-    raw = pm.Normal(f"elastic_eigen_raw_{mesh}_{kind}", shape=n_eigs)
-    param = pm.Deterministic(f"elastic_eigen_{mesh}_{kind}", scale * raw)
     elastic_tde = _constrain_field(_operator_mult(eigenvectors, param), lower, upper)
-    pm.Deterministic(f"elastic_{mesh}_{kind}", elastic_tde)
->>>>>>> e59aa6b6
+    pm.Deterministic(f"elastic_{mesh_idx}_{kind_short}", elastic_tde)
 
     # Compute elastic velocity at stations. The operator already
     # includes a negative sign.
@@ -352,7 +331,7 @@
                 )
 
         rates.append(station_vels)
-        _add_tde_elastic_constraints(model, mesh, elastic_tde, kind)
+        _add_tde_elastic_constraints(model, mesh_idx, elastic_tde, kind)
     return sum(rates)
 
 def _add_tde_elastic_constraints(
@@ -687,14 +666,8 @@
             + elastic_velocity
         )
         mu = mu.reshape((len(model.station), 3))[:, :2]
-<<<<<<< HEAD
         mu_det = pm.Deterministic("mu", mu, dims=("station", "xy"))
         _add_station_velocity_likelihood(model, mu_det)
-=======
-        pm.Deterministic("mu", mu, dims=("station", "xy"))
-
-        _add_station_velocity_likelihood(model, mu)
->>>>>>> e59aa6b6
         _add_segment_constraints(model, operators, rotation)
 
     return pymc_model  # type: ignore[return-value]
