--- conflicted
+++ resolved
@@ -178,9 +178,7 @@
       "application/vnd.jupyter.widget-view+json": {
        "version_major": 2,
        "version_minor": 0,
-<<<<<<< HEAD
        "model_id": "fe7116472bd64d3aa82bd6bef7399db5"
-=======
        "model_id": "bf189aae1c064dcfab091bac6c0b6844"
       },
       "text/plain": [
@@ -253,7 +251,6 @@
        "version_major": 2,
        "version_minor": 0,
        "model_id": "2cac60e8aad640b4bcf260e906cbd286"
->>>>>>> 728cb988
       },
       "text/plain": [
        "Canvas(toolbar=Toolbar(toolitems=[('Home', 'Reset original view', 'home', 'home'), ('Back', 'Back to previous …"
@@ -268,14 +265,13 @@
    "cell_type": "code",
    "execution_count": null,
    "source": [
-<<<<<<< HEAD
+
     "celeri.get_all_mesh_smoothing_matrices(meshes)  #TODO: I don't think this is right because I only see terms on the main diagonal.\n",
     "plt.figure()\n",
     "plt.imshow(meshes[0].smoothing_matrix[0:40, 0:40])\n",
     "plt.colorbar()\n",
     "plt.show()"
    ],
-=======
     "# Try the singular value approach for old times sake:\n",
     "# https://stackoverflow.com/questions/18452633/how-do-i-associate-which-singular-value-corresponds-to-what-entry\n",
     "\n",
@@ -289,7 +285,6 @@
    "cell_type": "code",
    "execution_count": null,
    "source": [],
->>>>>>> 728cb988
    "outputs": [],
    "metadata": {}
   }
